--- conflicted
+++ resolved
@@ -29,7 +29,7 @@
 Hello World!
 ```
 
-Congratulations! You've created a simple .NET Core application. You can also use [Visual Studio Code](tutorials/with-visual-studio-code.md), [Visual Studio](tutorials/with-visual-studio.md) (Windows only), or [Visual Studio for Mac](tutorials/using-on-mac-vs.md) (macOS only), to create a .NET Core application.
+Congratulations! You've created a simple .NET Core application. You can also use [Visual Studio Code](./tutorials/with-visual-studio-code.md), [Visual Studio](./tutorials/with-visual-studio.md) (Windows only), or [Visual Studio for Mac](./tutorials/using-on-mac-vs.md) (macOS only), to create a .NET Core application.
 
 ## Tutorials
 
@@ -39,24 +39,14 @@
 
 # [Windows](#tab/windows)
 
-<<<<<<< HEAD
-- [Create your first .NET Core console application in Visual Studio 2019](tutorials/with-visual-studio.md)
+- [Create your first .NET Core console application in Visual Studio 2019](./tutorials/with-visual-studio.md)
 - [Build a class library with .NET Standard in Visual Studio](./tutorials/library-with-visual-studio.md)
-- [Get started with .NET Core using the .NET Core CLI](tutorials/using-with-xplat-cli.md)
+- [Get started with .NET Core using the .NET Core CLI](./tutorials/cli-create-console-app.md)
 
 |   |   |
 |---|---|
-| ![movie camera icon for video](media/video-icon.png "Watch a video") | Watch the [how to install and use Visual Studio Code and .NET Core](https://channel9.msdn.com/Blogs/dotnet/Get-started-with-VS-Code-using-CSharp-and-NET-Core/) video on Channel 9. |
-| ![movie camera icon for video](media/video-icon.png "Watch a video") | Watch the [.NET Core 101](https://www.youtube.com/playlist?list=PLdo4fOcmZ0oWoazjhXQzBKMrFuArxpW80) videos on YouTube. |
-=======
-- [Build a C# "Hello World" Application with .NET Core in Visual Studio 2017.](./tutorials/with-visual-studio.md)
-- [Build a C# class library with .NET Core in Visual Studio 2017.](./tutorials/library-with-visual-studio.md)
-- [Build a Visual Basic "Hello World" application with .NET Core in Visual Studio 2017.](./tutorials/vb-with-visual-studio.md)
-- [Build a class library with Visual Basic and .NET Core in Visual Studio 2017.](./tutorials/vb-library-with-visual-studio.md)  
-- Watch a video on [how to install and use Visual Studio Code and .NET Core](https://channel9.msdn.com/Blogs/dotnet/Get-started-with-VS-Code-using-CSharp-and-NET-Core/).
-- Watch a video on [how to install and use Visual Studio 2017 and .NET Core](https://channel9.msdn.com/Blogs/dotnet/Get-Started-NET-Core-Visual-Studio-2017/).
-- [Getting started with .NET Core using the command-line.](tutorials/cli-create-console-app.md)
->>>>>>> 4f183d1c
+| ![movie camera icon for video](./media/video-icon.png "Watch a video") | Watch the [how to install and use Visual Studio Code and .NET Core](https://channel9.msdn.com/Blogs/dotnet/Get-started-with-VS-Code-using-CSharp-and-NET-Core/) video on Channel 9. |
+| ![movie camera icon for video](./media/video-icon.png "Watch a video") | Watch the [.NET Core 101](https://www.youtube.com/playlist?list=PLdo4fOcmZ0oWoazjhXQzBKMrFuArxpW80) videos on YouTube. |
 
 See the [.NET Core dependencies and requirements](install/dependencies.md?tabs=netcore30&pivots=os-windows) article for a list of the supported Windows versions.
 
@@ -66,16 +56,11 @@
 
 Get started developing .NET Core applications by following these step-by-step tutorials:
 
-<<<<<<< HEAD
-- [Get started with .NET Core using the command-line](tutorials/using-with-xplat-cli.md)
-=======
-- [Getting started with .NET Core using the command-line.](tutorials/cli-create-console-app.md)
-- Watch a video on [getting started with Visual Studio Code using C# and .NET Core on Ubuntu](https://channel9.msdn.com/Blogs/dotnet/Get-started-with-VS-Code-Csharp-dotnet-Core-Ubuntu).
->>>>>>> 4f183d1c
+- [Get started with .NET Core using the command-line](./tutorials/cli-create-console-app.md)
 
 |   |   |
 |---|---|
-| ![movie camera icon for video](media/video-icon.png "Watch a video") | Watch a video on [getting started with Visual Studio Code using C# and .NET Core on Ubuntu](https://channel9.msdn.com/Blogs/dotnet/Get-started-with-VS-Code-Csharp-dotnet-Core-Ubuntu). |
+| ![movie camera icon for video](./media/video-icon.png "Watch a video") | Watch a video on [getting started with Visual Studio Code using C# and .NET Core on Ubuntu](https://channel9.msdn.com/Blogs/dotnet/Get-started-with-VS-Code-Csharp-dotnet-Core-Ubuntu). |
 
 See the [.NET Core SDK and runtime dependencies](install/dependencies.md?pivots=os-linux) article for a list of the supported Linux distros and versions.
 
@@ -83,22 +68,14 @@
 
 Get started developing .NET Core applications by following these step-by-step tutorials:
 
-- [Get started with .NET Core on macOS using Visual Studio Code](tutorials/using-on-macos.md)
-- [Get started with .NET Core using the command-line](tutorials/using-with-xplat-cli.md)
-- [Get started with .NET Core on macOS using Visual Studio for Mac](tutorials/using-on-mac-vs.md)
-- [Build a complete .NET Core solution on macOS using Visual Studio for Mac](tutorials/using-on-mac-vs-full-solution.md)
+- [Get started with .NET Core on macOS using Visual Studio Code](./tutorials/using-on-macos.md)
+- [Get started with .NET Core using the command-line](./tutorials/cli-create-console-app.md)
+- [Get started with .NET Core on macOS using Visual Studio for Mac](./tutorials/using-on-mac-vs.md)
+- [Build a complete .NET Core solution on macOS using Visual Studio for Mac](./tutorials/using-on-mac-vs-full-solution.md)
 
-<<<<<<< HEAD
 |   |   |
 |---|---|
 | ![movie camera icon for video](media/video-icon.png "Watch a video") | Watch a video on [getting started with Visual Studio Code using C# and .NET Core on macOS](https://channel9.msdn.com/Blogs/dotnet/Get-started-VSCode-NET-Core-Mac). |
-=======
-- Watch a video on [Getting started with Visual Studio Code using C# and .NET Core on macOS](https://channel9.msdn.com/Blogs/dotnet/Get-started-VSCode-NET-Core-Mac).
-- [Getting started with .NET Core on macOS, using Visual Studio Code.](tutorials/using-on-macos.md)
-- [Getting started with .NET Core using the command-line.](tutorials/cli-create-console-app.md)
-- [Getting started with .NET Core on macOS using Visual Studio for Mac.](tutorials/using-on-mac-vs.md)
-- [Build a complete .NET Core solution on macOS using Visual Studio for Mac.](tutorials/using-on-mac-vs-full-solution.md)
->>>>>>> 4f183d1c
 
 See the [.NET Core SDK and runtime dependencies](install/dependencies.md?pivots=os-macos) article for a list of the supported OS X / macOS versions.
 
